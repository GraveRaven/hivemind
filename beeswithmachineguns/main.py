--- conflicted
+++ resolved
@@ -99,15 +99,12 @@
     attack_group.add_option('-c', '--concurrent', metavar="CONCURRENT", nargs=1,
                         action='store', dest='concurrent', type='int', default=100,
                         help="The number of concurrent connections to make to the target (default: 100).")
-<<<<<<< HEAD
     attack_group.add_option('-H', '--headers', metavar="HEADERS", nargs=1,
                         action='store', dest='headers', type='string', default='',
                         help="HTTP headers to send to the target to attack. Multiple headers should be separated by semi-colons, e.g header1:value1;header2:value2")
-=======
     attack_group.add_option('-e', '--csv', metavar="FILENAME", nargs=1,
                         action='store', dest='csv_filename', type='string', default='',
                         help="Store the distribution of results in a csv file for all completed bees (default: '').")
->>>>>>> d02aae2e
 
     parser.add_option_group(attack_group)
 
@@ -137,17 +134,15 @@
         if not parsed.path:
             parser.error('It appears your URL lacks a trailing slash, this will disorient the bees. Please try again with a trailing slash.')
 
-<<<<<<< HEAD
         additional_options = dict(
             headers=options.headers,
             post_file=options.post_file,
             mime_type=options.mime_type,
+            csv_filename=options.csv_filename,
         )
 
         bees.attack(options.url, options.number, options.concurrent, **additional_options)
-=======
-        bees.attack(options.url, options.number, options.concurrent, options.csv_filename)
->>>>>>> d02aae2e
+
     elif command == 'down':
         bees.down()
     elif command == 'report':
