--- conflicted
+++ resolved
@@ -353,10 +353,6 @@
                 response['failed_requests_length'] = float(re.search('Length:\s+([0-9.]+)', failed_requests_detail.group(0)).group(1))
                 response['failed_requests_exceptions'] = float(re.search('Exceptions:\s+([0-9.]+)', failed_requests_detail.group(0)).group(1))
 
-<<<<<<< HEAD
-
-=======
->>>>>>> 3ec2cadd
         complete_requests_search = re.search('Complete\ requests:\s+([0-9]+)', ab_results)
 
         response['number_of_200s'] = len(re.findall('HTTP/1.1\ 2[0-9][0-9]', ab_results))
